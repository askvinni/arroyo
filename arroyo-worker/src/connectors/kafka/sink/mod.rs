--- conflicted
+++ resolved
@@ -1,29 +1,33 @@
-use anyhow::{anyhow, Result};
+use anyhow::Result;
+use arroyo_formats::SchemaData;
+use arroyo_rpc::formats::Format;
+use arroyo_rpc::grpc::{
+    api, TableConfig, TableDeleteBehavior, TableDescriptor, TableWriteBehavior,
+};
+use arroyo_rpc::{CheckpointEvent, ControlMessage, ControlResp, OperatorConfig};
+use arroyo_types::*;
+use std::collections::HashMap;
+
+use tracing::{error, warn};
+
+use rdkafka::producer::{DeliveryFuture, FutureProducer, FutureRecord, Producer};
+use rdkafka::util::Timeout;
+
+use rdkafka::ClientConfig;
+
+use crate::engine::ArrowContext;
+use crate::operator::{ArrowOperator, ArrowOperatorConstructor, OperatorNode};
 use arrow_array::RecordBatch;
-use arroyo_rpc::formats::Format;
-<<<<<<< HEAD
-use arroyo_rpc::{CheckpointEvent, ControlMessage, OperatorConfig};
-=======
-use arroyo_rpc::grpc::{TableDeleteBehavior, TableDescriptor, TableWriteBehavior};
-use arroyo_rpc::{CheckpointEvent, ControlMessage, ControlResp, OperatorConfig};
->>>>>>> b82cb0ce
-use arroyo_types::*;
+use arroyo_formats::serialize::ArrowSerializer;
+use arroyo_rpc::grpc::api::ConnectorOp;
+use arroyo_types::CheckpointBarrier;
 use async_trait::async_trait;
 use rdkafka::error::KafkaError;
-use rdkafka::ClientConfig;
-use std::collections::HashMap;
+use rdkafka_sys::RDKafkaErrorCode;
+use serde::Serialize;
 use std::time::{Duration, SystemTime};
 
 use super::{client_configs, KafkaConfig, KafkaTable, SinkCommitMode, TableType};
-use crate::engine::ArrowContext;
-use crate::operator::{ArrowOperator, ArrowOperatorConstructor, OperatorNode};
-use arroyo_formats::serialize::ArrowSerializer;
-use arroyo_rpc::grpc::api::ConnectorOp;
-use arroyo_rpc::grpc::{api, TableConfig};
-use rdkafka::producer::{DeliveryFuture, FutureProducer, FutureRecord, Producer};
-use rdkafka::util::Timeout;
-use rdkafka_sys::RDKafkaErrorCode;
-use tracing::{error, warn};
 
 #[cfg(test)]
 mod test;
@@ -144,45 +148,7 @@
         Ok(())
     }
 
-<<<<<<< HEAD
-    async fn flush(&mut self) {
-=======
-    async fn handle_checkpoint(&mut self, _: &CheckpointBarrier, ctx: &mut Context<(), ()>) {
-        match self.flush().await {
-            Ok(_) => {
-                if let ConsistencyMode::ExactlyOnce {
-                    next_transaction_index,
-                    producer_to_complete,
-                } = &mut self.consistency_mode
-                {
-                    *producer_to_complete = self.producer.take();
-                    ctx.state
-                        .get_global_keyed_state('i')
-                        .await
-                        .insert(ctx.task_info.task_index, *next_transaction_index)
-                        .await;
-                    self.init_producer(&ctx.task_info)
-                        .expect("creating new producer during checkpointing");
-                }
-            }
-            Err(e) => {
-                ctx.control_tx
-                    .send(ControlResp::Error {
-                        operator_id: ctx.task_info.operator_id.clone(),
-                        task_index: ctx.task_info.task_index,
-                        message: e.name.clone(),
-                        details: e.details.clone(),
-                    })
-                    .await
-                    .unwrap();
-
-                panic!("{}: {}", e.name, e.details);
-            }
-        }
-    }
-
-    async fn flush(&mut self) -> Result<(), UserError> {
->>>>>>> b82cb0ce
+    async fn flush(&mut self, ctx: &mut ArrowContext) {
         self.producer
             .as_ref()
             .unwrap()
@@ -193,19 +159,16 @@
 
         // ensure all messages were delivered before finishing the checkpoint
         for future in self.write_futures.drain(..) {
-            future
-                .await
-                .unwrap()
-                .map_err(|e| UserError::new("Kafka producer shut down", format!("{:?}", e)))?;
-        }
-        Ok(())
-    }
-
-<<<<<<< HEAD
-    async fn publish(&mut self, k: Option<Vec<u8>>, v: Vec<u8>) {
-=======
-    async fn publish(&mut self, k: Option<String>, v: Vec<u8>) -> Result<(), UserError> {
->>>>>>> b82cb0ce
+            if let Err((e, _)) = future.await.unwrap() {
+                ctx.error_reporter
+                    .report_error("Kafka producer shut down", e.to_string())
+                    .await;
+                panic!("Kafka producer shut down: {:?}", e);
+            }
+        }
+    }
+
+    async fn publish(&mut self, k: Option<Vec<u8>>, v: Vec<u8>, ctx: &mut ArrowContext) {
         let mut rec = {
             if let Some(k) = k.as_ref() {
                 FutureRecord::to(&self.topic).key(k).payload(&v)
@@ -218,16 +181,17 @@
             match self.producer.as_mut().unwrap().send_result(rec) {
                 Ok(future) => {
                     self.write_futures.push(future);
-                    return Ok(());
+                    return;
                 }
                 Err((KafkaError::MessageProduction(RDKafkaErrorCode::QueueFull), f)) => {
                     rec = f;
                 }
                 Err((e, _)) => {
-                    return Err(UserError::new(
-                        "Could not write to Kafka",
-                        format!("{:?}", e),
-                    ));
+                    ctx.error_reporter
+                        .report_error("Could not write to Kafka", format!("{:?}", e))
+                        .await;
+
+                    panic!("Failed to write to kafka: {:?}", e);
                 }
             }
 
@@ -237,7 +201,6 @@
     }
 }
 
-<<<<<<< HEAD
 #[async_trait]
 impl ArrowOperator for KafkaSinkFunc {
     fn name(&self) -> String {
@@ -254,37 +217,11 @@
             todo!("implement committing state")
         } else {
             HashMap::new()
-=======
-    async fn process_element(&mut self, record: &Record<K, T>, ctx: &mut Context<(), ()>) {
-        let k = record
-            .key
-            .as_ref()
-            .map(|k| serde_json::to_string(k).unwrap());
-        let v = self.serializer.to_vec(&record.value);
-
-        if let Some(v) = v {
-            match self.publish(k, v).await {
-                Ok(_) => {}
-                Err(e) => {
-                    ctx.control_tx
-                        .send(ControlResp::Error {
-                            operator_id: ctx.task_info.operator_id.clone(),
-                            task_index: ctx.task_info.task_index,
-                            message: e.name.clone(),
-                            details: e.details.clone(),
-                        })
-                        .await
-                        .unwrap();
-
-                    panic!("{}: {}", e.name, e.details);
-                }
-            };
->>>>>>> b82cb0ce
         }
     }
 
     async fn handle_checkpoint(&mut self, _: CheckpointBarrier, ctx: &mut ArrowContext) {
-        self.flush().await;
+        self.flush(ctx).await;
         if let ConsistencyMode::ExactlyOnce {
             next_transaction_index,
             producer_to_complete,
@@ -306,16 +243,16 @@
     async fn process_batch(&mut self, batch: RecordBatch, ctx: &mut ArrowContext) {
         let values = self.serializer.serialize(&batch);
 
-        let keys = if !ctx.in_schemas[0].key_indices.is_empty() {
+        if !ctx.in_schemas[0].key_indices.is_empty() {
             let k = batch.project(&ctx.in_schemas[0].key_indices).unwrap();
 
             // TODO: we can probably batch this for better performance
             for (k, v) in self.serializer.serialize(&k).zip(values) {
-                self.publish(Some(k), v).await;
+                self.publish(Some(k), v, ctx).await;
             }
         } else {
             for v in values {
-                self.publish(None, v).await;
+                self.publish(None, v, ctx).await;
             }
         };
     }
@@ -352,7 +289,7 @@
                 commits_attempted += 1;
             }
         }
-        let checkpoint_event = arroyo_rpc::ControlResp::CheckpointEvent(CheckpointEvent {
+        let checkpoint_event = ControlResp::CheckpointEvent(CheckpointEvent {
             checkpoint_epoch: epoch,
             operator_id: ctx.task_info.operator_id.clone(),
             subtask_index: ctx.task_info.task_index as u32,
@@ -365,15 +302,7 @@
             .expect("sent commit event");
     }
 
-<<<<<<< HEAD
-    async fn on_close(&mut self, ctx: &mut ArrowContext) {
-=======
-    async fn on_close(
-        &mut self,
-        ctx: &mut crate::engine::Context<(), ()>,
-        _final_message: &Option<Message<(), ()>>,
-    ) {
->>>>>>> b82cb0ce
+    async fn on_close(&mut self, _: &Option<SignalMessage>, ctx: &mut ArrowContext) {
         if !self.is_committing() {
             return;
         }
